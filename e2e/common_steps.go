package main

import (
	"context"
	"fmt"
	"strings"
	"time"

	cmv1 "github.com/cert-manager/cert-manager/pkg/apis/certmanager/v1"
	cmmeta "github.com/cert-manager/cert-manager/pkg/apis/meta/v1"
	"github.com/cucumber/godog"
	"github.com/google/uuid"
	"github.com/stretchr/testify/assert"

	"log"

	"crypto/x509"
	"encoding/pem"

	"github.com/cert-manager/aws-privateca-issuer/pkg/api/v1beta1"
	v1 "k8s.io/api/core/v1"
	metav1 "k8s.io/apimachinery/pkg/apis/meta/v1"
)

type CertificateConfig struct {
	CertType string
	Usages   []cmv1.KeyUsage
}

const secretSuffix = "-cert-secret"

var usageMap = map[string]cmv1.KeyUsage{
	"client_auth":       cmv1.UsageClientAuth,
	"server_auth":       cmv1.UsageServerAuth,
	"digital_signature": cmv1.UsageDigitalSignature,
	"code_signing":      cmv1.UsageCodeSigning,
	"ocsp_signing":      cmv1.UsageOCSPSigning,
	"any":               cmv1.UsageAny,
}

func getCaArn(caType string) string {
	caArn, exists := testContext.caArns[caType]

	if !exists {
		panic(fmt.Sprintf("Unknown CA Type: %s", caType))
	}

	return caArn
}

func getIssuerSpec(caType string) v1beta1.AWSPCAIssuerSpec {
	return v1beta1.AWSPCAIssuerSpec{
		Arn:    getCaArn(caType),
		Region: testContext.region,
	}
}

func (issCtx *IssuerContext) createNamespace(ctx context.Context) error {
	namespaceName := "pca-issuer-ns-" + uuid.New().String()
	namespace := v1.Namespace{
		ObjectMeta: metav1.ObjectMeta{Name: namespaceName},
	}

	_, err := testContext.clientset.CoreV1().Namespaces().Create(ctx, &namespace, metav1.CreateOptions{})

	if err != nil {
		assert.FailNow(godog.T(ctx), "Failed to create namespace "+err.Error())
	}

	issCtx.namespace = namespaceName

	return nil
}

func (issCtx *IssuerContext) createSecret(ctx context.Context, accessKey string, secretKey string) error {
	secretName := "pca-issuer-secret-" + uuid.New().String()

	data := make(map[string][]byte)
	data[accessKey] = []byte(testContext.accessKey)
	data[secretKey] = []byte(testContext.secretKey)

	secret := v1.Secret{
		ObjectMeta: metav1.ObjectMeta{Name: secretName},
		Data:       data,
	}

	_, err := testContext.clientset.CoreV1().Secrets(issCtx.namespace).Create(ctx, &secret, metav1.CreateOptions{})

	if err != nil {
		assert.FailNow(godog.T(ctx), "Failed to create issuer secret "+err.Error())
	}

	awsSecretRef := v1beta1.AWSCredentialsSecretReference{
		SecretReference: v1.SecretReference{
			Name:      secretName,
			Namespace: issCtx.namespace,
		},
	}

	if accessKey != "AWS_ACCESS_KEY_ID" {
		awsSecretRef.AccessKeyIDSelector = v1.SecretKeySelector{
			Key: accessKey,
		}
	}

	if secretKey != "AWS_SECRET_ACCESS_KEY" {
		awsSecretRef.SecretAccessKeySelector = v1.SecretKeySelector{
			Key: secretKey,
		}
	}

	issCtx.secretRef = awsSecretRef
	return nil
}

func getBaseCertSpec(certConfig CertificateConfig) cmv1.CertificateSpec {
	sanitizedCertType := strings.Replace(strings.ToLower(certConfig.CertType), "_", "-", -1)

	if len(certConfig.Usages) == 0 {
		certConfig.Usages = []cmv1.KeyUsage{cmv1.UsageDigitalSignature, cmv1.UsageKeyEncipherment} // These are cert-manager's defaults
	}

	certSpec := cmv1.CertificateSpec{
		Subject: &cmv1.X509Subject{
			Organizations: []string{"aws"},
		},
		DNSNames: []string{sanitizedCertType + "-cert.aws.com"},
		Duration: &metav1.Duration{
			Duration: 721 * time.Hour,
		},
		Usages: certConfig.Usages,
	}

	if certConfig.CertType == "RSA" {
		certSpec.PrivateKey = &cmv1.CertificatePrivateKey{
			Algorithm: cmv1.RSAKeyAlgorithm,
			Size:      2048,
		}
	}

	if certConfig.CertType == "ECDSA" {
		certSpec.PrivateKey = &cmv1.CertificatePrivateKey{
			Algorithm: cmv1.ECDSAKeyAlgorithm,
			Size:      256,
		}
	}

	return certSpec
}

func getCertSpec(certConfig CertificateConfig) cmv1.CertificateSpec {
	switch certConfig.CertType {
	case "RSA":
		return getBaseCertSpec(certConfig)
	case "ECDSA":
		return getBaseCertSpec(certConfig)
	case "SHORT_VALIDITY":
		return getCertSpecWithValidity(getBaseCertSpec(certConfig), 20, 5)
	case "CA":
		return getCaCertSpec(getBaseCertSpec(certConfig))
	default:
		panic(fmt.Sprintf("Unknown Certificate Type: %s", certConfig.CertType))
	}
}

func getCertSpecWithValidity(certSpec cmv1.CertificateSpec, duration time.Duration, renewBefore time.Duration) cmv1.CertificateSpec {
	certSpec.Duration = &metav1.Duration{
		Duration: duration * time.Hour,
	}
	certSpec.RenewBefore = &metav1.Duration{
		Duration: renewBefore * time.Hour,
	}

	return certSpec
}

func getCaCertSpec(certSpec cmv1.CertificateSpec) cmv1.CertificateSpec {
	certSpec.IsCA = true
	return getCertSpecWithValidity(certSpec, 20, 5)
}

func (issCtx *IssuerContext) issueCertificateWithKeyType(ctx context.Context, certType string) error {
	certConfig := CertificateConfig{
		CertType: certType,
		Usages:   nil,
	}
	return issCtx.issueCertificate(ctx, certConfig)
}

func (issCtx *IssuerContext) issueCertificateWithUsage(ctx context.Context, certType string, usageStr string) error {
	usages := parseUsages(usageStr)
	certConfig := CertificateConfig{
		CertType: certType,
		Usages:   usages,
	}
	return issCtx.issueCertificate(ctx, certConfig)
}

func (issCtx *IssuerContext) issueCertificate(ctx context.Context, certConfig CertificateConfig) error {
	sanitizedCertType := strings.Replace(strings.ToLower(certConfig.CertType), "_", "-", -1)
	issCtx.certName = issCtx.issuerName + "-" + sanitizedCertType + "-cert"
	certSpec := getCertSpec(certConfig)

	secretName := issCtx.certName + secretSuffix
	certSpec.SecretName = secretName
	certSpec.IssuerRef = cmmeta.ObjectReference{
		Kind:  issCtx.issuerType,
		Group: "awspca.cert-manager.io",
		Name:  issCtx.issuerName,
	}

	certificate := cmv1.Certificate{
		ObjectMeta: metav1.ObjectMeta{Name: issCtx.certName},
		Spec:       certSpec,
	}

	_, err := testContext.cmClient.Certificates(issCtx.namespace).Create(ctx, &certificate, metav1.CreateOptions{})

	if err != nil {
		assert.FailNow(godog.T(ctx), "Could not create certificate: "+err.Error())
	}

	return nil
}

func parseUsages(usageStr string) []cmv1.KeyUsage {
	parts := strings.Split(usageStr, ",")
	var usages []cmv1.KeyUsage
	for _, part := range parts {
		if usage, exists := usageMap[strings.ToLower(part)]; exists {
			usages = append(usages, usage) // Mapping to a template
		} else {
			usages = append(usages, cmv1.KeyUsage(part)) // Passing in key usage
		}
	}

	return usages
}

func (issCtx *IssuerContext) verifyCertificateIssued(ctx context.Context) error {
	return issCtx.verifyCertificateState(ctx, "Ready", "True")
}

func (issCtx *IssuerContext) verifyCertificateState(ctx context.Context, reason string, status string) error {
	err := waitForCertificateState(ctx, testContext.cmClient, issCtx.certName, issCtx.namespace, reason, status)

	if err != nil {
		assert.FailNow(godog.T(ctx), "Certificate did not reach specified state, Reason = "+reason+", Status = "+status+": "+err.Error())
	}

	return nil
}

func (issCtx *IssuerContext) verifyCertificateRequestState(ctx context.Context, reason string, status string) error {
	certificateRequestName := fmt.Sprintf("%s-%d", issCtx.certName, 1)
	waitForCertificateRequestToBeCreated(ctx, testContext.cmClient, certificateRequestName, issCtx.namespace)
	err := waitForCertificateRequestState(ctx, testContext.cmClient, certificateRequestName, issCtx.namespace, reason, status)

	if err != nil {
		assert.FailNow(godog.T(ctx), "Certificate Request did not reach specified state, Condition = "+reason+", Status = "+status+": "+err.Error())
	}

	return nil
}

<<<<<<< HEAD
func (issCtx *IssuerContext) verifyCertificateUsage(ctx context.Context, usage string) error {
	// The secret name is typically the same as the certificate name + "-cert-secret"
	secretName := issCtx.certName + "-cert-secret"

	certData, err := getCertificateData(ctx, testContext.clientset, issCtx.namespace, secretName)
=======
func (issCtx *IssuerContext) verifyCertificateContent(ctx context.Context, usage string) error {
	secretName := issCtx.certName + secretSuffix

	certBytes, err := getCertificateData(ctx, testContext.clientset, issCtx.namespace, secretName)
>>>>>>> d01ea26b
	if err != nil {
		assert.FailNow(godog.T(ctx), "Failed to get certificate data: "+err.Error())
	}

<<<<<<< HEAD
	if len(certData) == 0 {
=======
	if len(certBytes) == 0 {
>>>>>>> d01ea26b
		assert.FailNow(godog.T(ctx), "Certificate data is empty")
	}

	log.Printf("Expected usage: %s", usage)

<<<<<<< HEAD
	decodedData, _ := pem.Decode([]byte(certData))
=======
	decodedData, _ := pem.Decode(certBytes)
>>>>>>> d01ea26b
	if decodedData == nil {
		assert.FailNow(godog.T(ctx), "Failed to decode certificate data")
	}

	cert, err := x509.ParseCertificate(decodedData.Bytes)
	if err != nil {
		assert.FailNow(godog.T(ctx), "Failed to parse certificate: "+err.Error())
	}

	usageLabels := map[x509.ExtKeyUsage]string{
<<<<<<< HEAD
		x509.ExtKeyUsageClientAuth:  "client_auth",
		x509.ExtKeyUsageServerAuth:  "server_auth",
		x509.ExtKeyUsageCodeSigning: "code_signing",
		x509.ExtKeyUsageOCSPSigning: "ocsp_signing",
		x509.ExtKeyUsageAny:         "any",
=======
		x509.ExtKeyUsageClientAuth:     "client_auth",
		x509.ExtKeyUsageServerAuth:     "server_auth",
		x509.ExtKeyUsageCodeSigning:    "code_signing",
		x509.ExtKeyUsageOCSPSigning:    "ocsp_signing",
		x509.ExtKeyUsageAny:            "any",
		x509.ExtKeyUsageEmailProtection: "email protection",
		x509.ExtKeyUsageIPSECUser:      "ipsec user",
		x509.ExtKeyUsageIPSECTunnel:	"ipsec tunnel",
>>>>>>> d01ea26b
	}

	expectedUsages := strings.Split(usage, ",")

<<<<<<< HEAD
	// Check if all expected usages are present in the certificate
	for _, expectedUsage := range expectedUsages {
		found := false
		for _, extUsage := range cert.ExtKeyUsage {
			if label, exists := usageLabels[extUsage]; exists {
				if label == expectedUsage {
					log.Printf("Found expected usage type in certificate: %s\n", label)
					found = true
					break
				}
			}
		}
=======
	for _, expectedUsage := range expectedUsages {
		found := false
		
		for _, extUsage := range cert.ExtKeyUsage {
			if label, exists := usageLabels[extUsage]; exists && label == expectedUsage {
				log.Printf("Found expected usage type in certificate: %s\n", label)
				found = true
				break
			}
		}
		
>>>>>>> d01ea26b
		if !found {
			assert.FailNow(godog.T(ctx), "Certificate did not have expected usage: "+expectedUsage)
		}
	}

<<<<<<< HEAD
	return nil
}

func (issCtx *IssuerContext) verifyCertificateAuthority(ctx context.Context, pathLen string) error {
	secretName := issCtx.certName + "-cert-secret"

	certData, err := getCertificateData(ctx, testContext.clientset, issCtx.namespace, secretName)
	if err != nil {
		assert.FailNow(godog.T(ctx), "Failed to get certificate data: "+err.Error())
	}

	if len(certData) == 0 {
		assert.FailNow(godog.T(ctx), "Certificate data is empty")
	}

	decodedData, _ := pem.Decode([]byte(certData))
	if decodedData == nil {
		assert.FailNow(godog.T(ctx), "Failed to decode certificate data")
	}

	cert, err := x509.ParseCertificate(decodedData.Bytes)
	if err != nil {
		assert.FailNow(godog.T(ctx), "Failed to parse certificate: "+err.Error())
	}

	// Verify this is a CA certificate
	if !cert.IsCA {
		assert.FailNow(godog.T(ctx), "Certificate is not a CA certificate")
	}

	// Parse expected pathLen
	expectedPathLen := -1
	if pathLen != "unlimited" {
		expectedPathLen = 0
		for _, char := range pathLen {
			if char >= '0' && char <= '9' {
				expectedPathLen = expectedPathLen*10 + int(char-'0')
			}
		}
	}

	// Verify pathLen constraint
	if expectedPathLen == -1 {
		if cert.MaxPathLen != -1 {
			assert.FailNow(godog.T(ctx), fmt.Sprintf("Expected unlimited pathLen but got %d", cert.MaxPathLen))
		}
	} else {
		if cert.MaxPathLen != expectedPathLen {
			assert.FailNow(godog.T(ctx), fmt.Sprintf("Expected pathLen %d but got %d", expectedPathLen, cert.MaxPathLen))
		}
	}

	return nil
}
=======

	return nil
}
>>>>>>> d01ea26b
<|MERGE_RESOLUTION|>--- conflicted
+++ resolved
@@ -263,37 +263,21 @@
 	return nil
 }
 
-<<<<<<< HEAD
-func (issCtx *IssuerContext) verifyCertificateUsage(ctx context.Context, usage string) error {
-	// The secret name is typically the same as the certificate name + "-cert-secret"
-	secretName := issCtx.certName + "-cert-secret"
-
-	certData, err := getCertificateData(ctx, testContext.clientset, issCtx.namespace, secretName)
-=======
 func (issCtx *IssuerContext) verifyCertificateContent(ctx context.Context, usage string) error {
 	secretName := issCtx.certName + secretSuffix
 
 	certBytes, err := getCertificateData(ctx, testContext.clientset, issCtx.namespace, secretName)
->>>>>>> d01ea26b
 	if err != nil {
 		assert.FailNow(godog.T(ctx), "Failed to get certificate data: "+err.Error())
 	}
 
-<<<<<<< HEAD
-	if len(certData) == 0 {
-=======
 	if len(certBytes) == 0 {
->>>>>>> d01ea26b
 		assert.FailNow(godog.T(ctx), "Certificate data is empty")
 	}
 
 	log.Printf("Expected usage: %s", usage)
 
-<<<<<<< HEAD
-	decodedData, _ := pem.Decode([]byte(certData))
-=======
 	decodedData, _ := pem.Decode(certBytes)
->>>>>>> d01ea26b
 	if decodedData == nil {
 		assert.FailNow(godog.T(ctx), "Failed to decode certificate data")
 	}
@@ -304,13 +288,6 @@
 	}
 
 	usageLabels := map[x509.ExtKeyUsage]string{
-<<<<<<< HEAD
-		x509.ExtKeyUsageClientAuth:  "client_auth",
-		x509.ExtKeyUsageServerAuth:  "server_auth",
-		x509.ExtKeyUsageCodeSigning: "code_signing",
-		x509.ExtKeyUsageOCSPSigning: "ocsp_signing",
-		x509.ExtKeyUsageAny:         "any",
-=======
 		x509.ExtKeyUsageClientAuth:     "client_auth",
 		x509.ExtKeyUsageServerAuth:     "server_auth",
 		x509.ExtKeyUsageCodeSigning:    "code_signing",
@@ -319,25 +296,10 @@
 		x509.ExtKeyUsageEmailProtection: "email protection",
 		x509.ExtKeyUsageIPSECUser:      "ipsec user",
 		x509.ExtKeyUsageIPSECTunnel:	"ipsec tunnel",
->>>>>>> d01ea26b
 	}
 
 	expectedUsages := strings.Split(usage, ",")
 
-<<<<<<< HEAD
-	// Check if all expected usages are present in the certificate
-	for _, expectedUsage := range expectedUsages {
-		found := false
-		for _, extUsage := range cert.ExtKeyUsage {
-			if label, exists := usageLabels[extUsage]; exists {
-				if label == expectedUsage {
-					log.Printf("Found expected usage type in certificate: %s\n", label)
-					found = true
-					break
-				}
-			}
-		}
-=======
 	for _, expectedUsage := range expectedUsages {
 		found := false
 		
@@ -349,69 +311,11 @@
 			}
 		}
 		
->>>>>>> d01ea26b
 		if !found {
 			assert.FailNow(godog.T(ctx), "Certificate did not have expected usage: "+expectedUsage)
 		}
 	}
 
-<<<<<<< HEAD
-	return nil
-}
-
-func (issCtx *IssuerContext) verifyCertificateAuthority(ctx context.Context, pathLen string) error {
-	secretName := issCtx.certName + "-cert-secret"
-
-	certData, err := getCertificateData(ctx, testContext.clientset, issCtx.namespace, secretName)
-	if err != nil {
-		assert.FailNow(godog.T(ctx), "Failed to get certificate data: "+err.Error())
-	}
-
-	if len(certData) == 0 {
-		assert.FailNow(godog.T(ctx), "Certificate data is empty")
-	}
-
-	decodedData, _ := pem.Decode([]byte(certData))
-	if decodedData == nil {
-		assert.FailNow(godog.T(ctx), "Failed to decode certificate data")
-	}
-
-	cert, err := x509.ParseCertificate(decodedData.Bytes)
-	if err != nil {
-		assert.FailNow(godog.T(ctx), "Failed to parse certificate: "+err.Error())
-	}
-
-	// Verify this is a CA certificate
-	if !cert.IsCA {
-		assert.FailNow(godog.T(ctx), "Certificate is not a CA certificate")
-	}
-
-	// Parse expected pathLen
-	expectedPathLen := -1
-	if pathLen != "unlimited" {
-		expectedPathLen = 0
-		for _, char := range pathLen {
-			if char >= '0' && char <= '9' {
-				expectedPathLen = expectedPathLen*10 + int(char-'0')
-			}
-		}
-	}
-
-	// Verify pathLen constraint
-	if expectedPathLen == -1 {
-		if cert.MaxPathLen != -1 {
-			assert.FailNow(godog.T(ctx), fmt.Sprintf("Expected unlimited pathLen but got %d", cert.MaxPathLen))
-		}
-	} else {
-		if cert.MaxPathLen != expectedPathLen {
-			assert.FailNow(godog.T(ctx), fmt.Sprintf("Expected pathLen %d but got %d", expectedPathLen, cert.MaxPathLen))
-		}
-	}
-
-	return nil
-}
-=======
-
-	return nil
-}
->>>>>>> d01ea26b
+
+	return nil
+}