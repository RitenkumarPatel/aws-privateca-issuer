--- conflicted
+++ resolved
@@ -22,12 +22,6 @@
 	metav1 "k8s.io/apimachinery/pkg/apis/meta/v1"
 )
 
-<<<<<<< HEAD
-type CertificateRequest struct {
-	Ctx      context.Context
-	CertType string
-	Usage    []cmv1.KeyUsage // optional, will be nil if not provided
-=======
 type CertificateConfig struct {
 	CertType string
 	Usages   []cmv1.KeyUsage // optional, will be nil if not provided
@@ -39,7 +33,6 @@
 	"digital_signature": cmv1.UsageDigitalSignature,
 	"key_encipherment":  cmv1.UsageKeyEncipherment,
 	"data_encipherment": cmv1.UsageDataEncipherment,
->>>>>>> 625c8380
 }
 
 func getCaArn(caType string) string {
@@ -117,19 +110,11 @@
 	return nil
 }
 
-<<<<<<< HEAD
-func getBaseCertSpec(certReq CertificateRequest) cmv1.CertificateSpec {
-	sanitizedCertType := strings.Replace(strings.ToLower(certReq.CertType), "_", "-", -1)
-
-	if len(certReq.Usage) == 0 {
-		certReq.Usage = []cmv1.KeyUsage{cmv1.UsageAny}
-=======
 func getBaseCertSpec(certReq CertificateConfig) cmv1.CertificateSpec {
 	sanitizedCertType := strings.Replace(strings.ToLower(certReq.CertType), "_", "-", -1)
 
 	if len(certReq.Usages) == 0 {
 		certReq.Usages = []cmv1.KeyUsage{cmv1.UsageAny}
->>>>>>> 625c8380
 	}
 
 	certSpec := cmv1.CertificateSpec{
@@ -140,11 +125,7 @@
 		Duration: &metav1.Duration{
 			Duration: 721 * time.Hour,
 		},
-<<<<<<< HEAD
-		Usages: certReq.Usage,
-=======
 		Usages: certReq.Usages,
->>>>>>> 625c8380
 	}
 
 	if certReq.CertType == "RSA" {
@@ -164,22 +145,14 @@
 	return certSpec
 }
 
-<<<<<<< HEAD
-func getCertSpec(certReq CertificateRequest) cmv1.CertificateSpec {
-=======
 func getCertSpec(certReq CertificateConfig) cmv1.CertificateSpec {
->>>>>>> 625c8380
 	switch certReq.CertType {
 	case "RSA":
 		return getBaseCertSpec(certReq)
 	case "ECDSA":
 		return getBaseCertSpec(certReq)
 	case "SHORT_VALIDITY":
-<<<<<<< HEAD
-		return getCertSpecWithValidity(getBaseCertSpec(certReq), 20, 5, certReq.Usage...)
-=======
 		return getCertSpecWithValidity(getBaseCertSpec(certReq), 20, 5)
->>>>>>> 625c8380
 	case "CA":
 		return getCaCertSpec(getBaseCertSpec(certReq))
 	default:
@@ -206,35 +179,15 @@
 }
 
 func (issCtx *IssuerContext) issueCertificateWithoutUsage(ctx context.Context, certType string) error {
-<<<<<<< HEAD
-	certReq := CertificateRequest{
-		Ctx:      ctx,
-		CertType: certType,
-		Usage:    nil,
-	}
-	return issCtx.issueCertificate(certReq)
-=======
 	certReq := CertificateConfig{
 		CertType: certType,
 		Usages:   nil,
 	}
 	return issCtx.issueCertificate(ctx, certReq)
->>>>>>> 625c8380
 }
 
 func (issCtx *IssuerContext) issueCertificateWithUsage(ctx context.Context, certType string, usageStr string) error {
 	usages := parseUsages(usageStr)
-<<<<<<< HEAD
-	certReq := CertificateRequest{
-		Ctx:      ctx,
-		CertType: certType,
-		Usage:    usages,
-	}
-	return issCtx.issueCertificate(certReq)
-}
-
-func (issCtx *IssuerContext) issueCertificate(certReq CertificateRequest) error {
-=======
 	certReq := CertificateConfig{
 		CertType: certType,
 		Usages:   usages,
@@ -243,7 +196,6 @@
 }
 
 func (issCtx *IssuerContext) issueCertificate(ctx context.Context, certReq CertificateConfig) error {
->>>>>>> 625c8380
 	sanitizedCertType := strings.Replace(strings.ToLower(certReq.CertType), "_", "-", -1)
 	issCtx.certName = issCtx.issuerName + "-" + sanitizedCertType + "-cert"
 	certSpec := getCertSpec(certReq)
@@ -271,17 +223,6 @@
 }
 
 func parseUsages(usageStr string) []cmv1.KeyUsage {
-<<<<<<< HEAD
-	usageMap := map[string]cmv1.KeyUsage{
-		"client_auth":  cmv1.UsageClientAuth,
-		"server_auth":  cmv1.UsageServerAuth,
-		"code_signing": cmv1.UsageCodeSigning,
-		"ocsp_signing": cmv1.UsageOCSPSigning,
-		"any":          cmv1.UsageAny,
-	}
-
-=======
->>>>>>> 625c8380
 	parts := strings.Split(usageStr, ",")
 	var usages []cmv1.KeyUsage
 	for _, part := range parts {
