--- conflicted
+++ resolved
@@ -22,12 +22,6 @@
 	metav1 "k8s.io/apimachinery/pkg/apis/meta/v1"
 )
 
-<<<<<<< HEAD
-type CertificateRequest struct {
-	Ctx      context.Context
-	CertType string
-	Usage    []cmv1.KeyUsage // optional, will be nil if not provided
-=======
 type CertificateConfig struct {
 	CertType string
 	Usages   []cmv1.KeyUsage // optional, will be nil if not provided
@@ -39,7 +33,6 @@
 	"digital_signature": cmv1.UsageDigitalSignature,
 	"key_encipherment":  cmv1.UsageKeyEncipherment,
 	"data_encipherment": cmv1.UsageDataEncipherment,
->>>>>>> ee87c7e6
 }
 
 func getCaArn(caType string) string {
@@ -120,13 +113,8 @@
 func getBaseCertSpec(certReq CertificateConfig) cmv1.CertificateSpec {
 	sanitizedCertType := strings.Replace(strings.ToLower(certReq.CertType), "_", "-", -1)
 
-<<<<<<< HEAD
-	if len(certReq.Usage) == 0 {
-		certReq.Usage = []cmv1.KeyUsage{cmv1.UsageAny}
-=======
 	if len(certReq.Usages) == 0 {
 		certReq.Usages = []cmv1.KeyUsage{cmv1.UsageAny}
->>>>>>> ee87c7e6
 	}
 
 	certSpec := cmv1.CertificateSpec{
@@ -205,11 +193,7 @@
 	return issCtx.issueCertificate(ctx, certReq)
 }
 
-<<<<<<< HEAD
-func (issCtx *IssuerContext) issueCertificate(certReq CertificateRequest) error {
-=======
 func (issCtx *IssuerContext) issueCertificate(ctx context.Context, certReq CertificateConfig) error {
->>>>>>> ee87c7e6
 	sanitizedCertType := strings.Replace(strings.ToLower(certReq.CertType), "_", "-", -1)
 	issCtx.certName = issCtx.issuerName + "-" + sanitizedCertType + "-cert"
 	certSpec := getCertSpec(certReq)
@@ -227,34 +211,16 @@
 		Spec:       certSpec,
 	}
 
-<<<<<<< HEAD
-	_, err := testContext.cmClient.Certificates(issCtx.namespace).Create(certReq.Ctx, &certificate, metav1.CreateOptions{})
-
-	if err != nil {
-		assert.FailNow(godog.T(certReq.Ctx), "Could not create certificate: "+err.Error())
-=======
 	_, err := testContext.cmClient.Certificates(issCtx.namespace).Create(ctx, &certificate, metav1.CreateOptions{})
 
 	if err != nil {
 		assert.FailNow(godog.T(ctx), "Could not create certificate: "+err.Error())
->>>>>>> ee87c7e6
 	}
 
 	return nil
 }
 
 func parseUsages(usageStr string) []cmv1.KeyUsage {
-<<<<<<< HEAD
-	usageMap := map[string]cmv1.KeyUsage{
-		"client_auth":  cmv1.UsageClientAuth,
-		"server_auth":  cmv1.UsageServerAuth,
-		"code_signing": cmv1.UsageCodeSigning,
-		"ocsp_signing": cmv1.UsageOCSPSigning,
-		"any":          cmv1.UsageAny,
-	}
-
-=======
->>>>>>> ee87c7e6
 	parts := strings.Split(usageStr, ",")
 	var usages []cmv1.KeyUsage
 	for _, part := range parts {
