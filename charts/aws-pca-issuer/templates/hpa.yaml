--- conflicted
+++ resolved
@@ -1,13 +1,9 @@
 {{- if .Values.autoscaling.enabled }}
-<<<<<<< HEAD
-apiVersion: autoscaling/v2
-=======
 {{- if .Capabilities.APIVersions.Has "autoscaling/v2" }}
 apiVersion: autoscaling/v2
 {{- else }}
 apiVersion: autoscaling/v2beta1
 {{- end }}
->>>>>>> 235aa485
 kind: HorizontalPodAutoscaler
 metadata:
   name: {{ include "aws-privateca-issuer.fullname" . }}
